--- conflicted
+++ resolved
@@ -1,11 +1,6 @@
 lint:
-<<<<<<< HEAD
-  cargo clippy --all-targets --all-features -- -D warnings
-=======
   cargo fmt --all
   cargo clippy --all-targets --all-features -- -D warnings
-
->>>>>>> ddb692fb
 
 
 fmt:
