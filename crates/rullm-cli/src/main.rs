// Binary entry point for rullm-cli

mod aliases;
mod args;
<<<<<<< HEAD
mod auth;
=======
mod cli_client;
>>>>>>> ddb692fb
mod cli_helpers;
mod client;
mod commands;
mod config;
mod constants;
mod oauth;
mod output;
mod provider;
mod spinner;
mod templates;

use anyhow::Result;
use args::{Cli, CliConfig};
use clap::{CommandFactory, Parser};
use cli_helpers::resolve_direct_query_model;
use commands::Commands;
use output::OutputLevel;
use templates::resolve_template_prompts;

use crate::cli_helpers::merge_stdin_and_query;

#[tokio::main]
async fn main() -> Result<()> {
    run().await
}

/// Parse CLI arguments, load configuration and dispatch to the requested
/// sub-command.
pub async fn run() -> Result<()> {
    // Enable shell completion generation when the user sets COMPLETE=fish etc.
    clap_complete::CompleteEnv::with_factory(Cli::command).complete();
    let mut cli = Cli::parse();
    cli.query = merge_stdin_and_query(cli.query.take());

    let mut cli_config = CliConfig::load();

    let output_level = if cli.quiet {
        OutputLevel::Quiet
    } else if cli.verbose {
        OutputLevel::Verbose
    } else {
        OutputLevel::Normal
    };

    // Validate that global -m is only used appropriately
    if cli.model.is_some() {
        match &cli.command {
            Some(Commands::Info(_))
            | Some(Commands::Auth(_))
            | Some(Commands::Alias(_))
            | Some(Commands::Completions(_)) => {
                use clap::error::ErrorKind;

                let mut cmd = Cli::command();
                cmd.error(
                    ErrorKind::UnknownArgument,
                    "unexpected argument '-m/--model' found",
                )
                .exit();
            }
            _ => {} // Allow for chat, models, or direct query
        }
    }

    // Validate that template flag is only used for quick-query mode
    if cli.template.is_some() && cli.command.is_some() {
        use clap::error::ErrorKind;

        let mut cmd = Cli::command();
        cmd.error(
            ErrorKind::UnknownArgument,
            "unexpected argument '-t/--template' found when using subcommands",
        )
        .exit();
    }

    // Handle commands
    match &cli.command {
        Some(Commands::Chat(args)) => args.run(output_level, &mut cli_config, &cli).await?,
        Some(Commands::Models(args)) => args.run(output_level, &mut cli_config, &cli).await?,
        Some(Commands::Info(args)) => args.run(output_level, &cli_config, &cli).await?,
        Some(Commands::Auth(args)) => args.run(output_level, &cli_config.config_base_path).await?,
        Some(Commands::Alias(args)) => args.run(output_level, &cli_config, &cli).await?,
        Some(Commands::Completions(args)) => args.run(output_level, &cli_config, &cli).await?,
        Some(Commands::Templates(args)) => args.run(output_level, &cli_config, &cli).await?,
        None => {
            if let Some(query) = &cli.query {
                let model_str =
                    resolve_direct_query_model(&cli.model, &cli_config.config.default_model)?;
                let client = client::from_model(&model_str, &cli, &mut cli_config).await?;

                // Handle template if provided
                let (system_prompt, final_query) = if let Some(template_name) = &cli.template {
                    resolve_template_prompts(template_name, query, &cli_config.config_base_path)?
                } else {
                    (cli.system, query.clone())
                };

                commands::run_single_query(
                    &client,
                    &final_query,
                    system_prompt.as_deref(),
                    !cli.no_streaming,
                )
                .await
                .map_err(anyhow::Error::from)?;
            } else {
                eprintln!("Error: No query provided. Use --help for usage information.");
                std::process::exit(1);
            }
        }
    }

    Ok(())
}<|MERGE_RESOLUTION|>--- conflicted
+++ resolved
@@ -2,11 +2,8 @@
 
 mod aliases;
 mod args;
-<<<<<<< HEAD
 mod auth;
-=======
 mod cli_client;
->>>>>>> ddb692fb
 mod cli_helpers;
 mod client;
 mod commands;
